--- conflicted
+++ resolved
@@ -51,23 +51,8 @@
     // ...
 };
 ```
-<<<<<<< HEAD
-const ErrorCode = enum(u8) {
-    Unknown = 0,
-    TraitNotAStruct = 1,
-    TypeNotAStruct = 2,
-    DeclarationIncompatibleType = 3,
-    FunctionIncompatibleSignature = 4,
-    FieldIncompatibleType = 5,
-    MissingDeclaration = 6,
-    MissingFunction = 7,
-    MissingField = 8,
-    MetaDataHasIncorrectType = 9,
-};
-=======
 **Warning: the prefix `__traitor_internal` is reserved for internal meta data. Using it yourself may
 result unforseen errors.**
->>>>>>> 70994ec3
 
 ## Error Codes
 Traitor prints a two digit error code (e.g. `[E01]`) at the start of each error message. These can be
@@ -149,11 +134,7 @@
 const MyGraph = struct {};
 ```
 
-<<<<<<< HEAD
-### `[E09] MetaDataHasIncorrectType`
-=======
 ### `[E09] TraitMetaDataHasIncorrectType`
->>>>>>> 70994ec3
 This is an error with the trait you supplied, not the type that is supposed to be checked. One of the
 meta data declarations of the trait has the wrong type. You or the library that you are using supplied
 added incompatible meta data.
