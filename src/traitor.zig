//! traitor v0.1
//!
//! A small public-domain trait framework for zig
//!
//! The usage of this framework is explained in a comment at a top of
//! the source file.
//!
//! This software is in the public domain for jursidictions in which the
//! public domain exists. Alternatively, it is available under the Zero-
//! Clause BSD license.
//!
//! ----------------------------------------------------------------------
//! BSD Zero Clause License (SPDX: 0BSD)
//! ----------------------------------------------------------------------
//!
//! Permission to use, copy, modify, and/or distribute this software
//! for any purpose with or without fee is hereby granted.
//!
//! THE SOFTWARE IS PROVIDED "AS IS" AND THE AUTHOR DISCLAIMS ALL
//! WARRANTIES WITH REGARD TO THIS SOFTWARE INCLUDING ALL IMPLIED
//! WARRANTIES OF MERCHANTABILITY AND FITNESS. IN NO EVENT SHALL
//! THE AUTHOR BE LIABLE FOR ANY SPECIAL, DIRECT, INDIRECT, OR
//! CONSEQUENTIAL DAMAGES OR ANY DAMAGES WHATSOEVER RESULTING FROM
//! LOSS OF USE, DATA OR PROFITS, WHETHER IN AN ACTION OF CONTRACT,
//! NEGLIGENCE OR OTHER TORTIOUS ACTION, ARISING OUT OF OR IN CONNECTION
//! WITH THE USE OR PERFORMANCE OF THIS SOFTWARE.

// More information in the readme on traitor's github repo:
//  https://github.com/greytdepression/traitor/tree/main
//
// ## Quick Start
// Zig's standard library already has trait helpers in the form of std.meta.trait that
// lets you query a type for declarations and fields by name.
// Traitor works in a more Rust inspired way. You define a trait by building a struct
// that contains all the desired fields, declarations, and functions.
// ```zig
// const GraphTrait = struct {
//     pub const Directed = false;
//
//     num_vertices: usize,
//
//     // This is just a dummy implementation used to obtain the function signature.
//     // Traits are only meant to be a compile time construct and not used at runtime.
//     pub fn hasEdge(i: usize, j: usize) bool {
//         _ = j; _ = i; unreachable;
//     }
// };
// ```
// *Note that (function) declarations must be marked `pub` in order for traitor to see them.*
// Now if you want to check another type against those trait bounds, you can call
// `traitor.checkTrait(GraphTrait, MyOtherType)`. Traitor will then check that `MyOtherType` also
// has a declaration `Directed` of type `bool`, a field `num_vertices` of type `usize`, and a function
// `hasEdge` taking two `usize` and returning a `bool`.
// This is intended to be used in generic functions, e.g.
// ```zig
// fn dijkstra(graph: anytype, start: usize, end: usize) -> Path {
//     comptime traitor.checkTrait(GraphTrait, @TypeOf(graph));
//
//     // code here
// }
// ```
// Make sure to call `checkTrait` with the `comptime` keyword to ensure that the zig compiler does not
// print additional compile errors that arise from your code trying to access missing declarations or
// fields if the trait bounds are not met.
//
// Additionally, traitor allows you to add some meta data to your traits. Any declaration whose identifier
// starts with `__traitor` will be skipped when checking trait bounds. Currently, the only meta data traitor
// recognizes is `__traitor_trait_name` which can be set to a string (literal) and overrides the name
// traitor will call the trait in error messages.
// ```zig
// const GraphTrait2 = struct {
//     pub const __traitor_trait_name = "Graph II";
//     // ...
// };
// ```
<<<<<<< HEAD
=======
// **Warning: the prefix `__traitor_internal` is reserved for internal meta data. Using it yourself may
// result unforseen errors.**
>>>>>>> 70994ec3
//
// For an explanation of error codes, see below.

const major_version = 0;
const minor_version = 1;

const meta_declaration_modifier = "__traitor";
const meta_trait_name = meta_declaration_modifier ++ "_trait_name";

/// The different error codes traitor may emit.
///
/// ## Error Codes
/// Traitor prints a two digit error code (e.g. `[E01]`) at the start of each error message. These can be
/// cross referenced here for a more detailed explanation of the kind of error traitor encountered.
///
/// ### `[E00] Unknown`
/// This is the default error value and should never be encountered. If you see an `[E00]` error message,
/// traitor itself has a bug. Please file an issue about it :)
///
/// ### `[E01] TraitNotAStruct`
/// This is an error with the trait you supplied, not the type that is supposed to be checked. Traits are
/// defined using structs (see above in the Quick Start guide). You or the library that you are using supplied
/// something different from a trait.
/// As an example, the following code will produce this error as `u32` is not a struct:
/// ```zig
/// // [E01] The trait must be a struct but 'u32' is not.
/// traitor.checkTrait(u32, TypeToCheck);
/// ```
///
/// ### `[E02] TypeNotAStruct`
/// This is an error with the type you supplied. Similarly to the trait itself, the type that you check must
/// also be a struct. The following code will produce this error:
/// ```zig
/// // [E02] The type implementing the trait must be a struct but 'u32' is not.
/// traitor.checkTrait(GraphTrait, u32);
/// ```
///
/// ### `[E03] DeclarationIncompatibleType`
/// This is an error with the type you supplied. The type you supplied contains a declaration that has the same
/// name as one of the required declarations of your trait, but it has the wrong type. With the graph example
/// above, the following implementation would cause this error:
/// ```zig
/// const MyGraph = struct {
///
///     // [E03] Declaration 'Directed' has the wrong type. Expected 'bool', found '*const [5:0]u8'.
///     pub const Directed = "maybe";
///
///     // ...
/// };
/// ```
///
/// ### `[E04] FunctionIncompatibleSignature`
/// This is an error with the type you supplied. The type you supplied contains a function declaration that has the
/// same name as one of the required function declarations of your trait, but it has the wrong signature. With the
/// graph example above, the following implementation would cause this error:
/// ```zig
/// const MyGraph = struct {
///
///     // [E04] Function 'hasEdge' has the wrong signature. Expected 'fn(usize, usize) bool', found 'fn(bool) void'.
///     pub fn hasEdge(foo: bool) void {}
///
///     // ...
/// };
/// ```
///
/// ### `[E05] FieldIncompatibleType`
/// This is an error with the type you supplied. The type you supplied contains a field that has the same
/// name as one of the required fields of your trait, but it has the wrong type. With the graph example
/// above, the following implementation would cause this error:
/// ```zig
/// const MyGraph = struct {
///
///     // [E05] Field 'num_vertices' has the wrong type. Expected 'usize', found 'bool'.
///     num_vertices: bool,
///
///     // ...
/// };
/// ```
///
/// ### `[E06] MissingDeclaration`
/// ### `[E07] MissingFunction`
/// ### `[E08] MissingField`
/// This is an error with the type you supplied. The type is missing a declaration/function declaration/field.
/// With the graph example above, the following implementation would cause this error:
/// ```zig
/// // [E06] Missing declaration 'pub Directed: bool'.
/// // [E07] Missing function declaration 'pub fn hasEdge(usize, usize) bool {}'.
/// // [E08] Missing field 'num_vertices: usize'.
/// const MyGraph = struct {};
/// ```
///
<<<<<<< HEAD
/// ### `[E09] MetaDataHasIncorrectType`
=======
/// ### `[E09] TraitMetaDataHasIncorrectType`
>>>>>>> 70994ec3
/// This is an error with the trait you supplied, not the type that is supposed to be checked. One of the
/// meta data declarations of the trait has the wrong type. You or the library that you are using supplied
/// added incompatible meta data.
/// As an example, the following code will produce this error as `__traitor_trait_name` must be a string.
/// ```zig
/// const GraphTrait = struct {
///     // [E09] The type of the trait's '__traitor_trait_name' declaration must be compatible with
///     // '[]const u8', found 'bool' instead.
///     pub const __traitor_trait_name = false;
/// };
/// ```
const ErrorCode = enum(u8) {
    Unknown = 0,
    TraitNotAStruct = 1,
    TypeNotAStruct = 2,
    DeclarationIncompatibleType = 3,
    FunctionIncompatibleSignature = 4,
    FieldIncompatibleType = 5,
    MissingDeclaration = 6,
    MissingFunction = 7,
    MissingField = 8,
    MetaDataHasIncorrectType = 9,
};

pub fn checkTrait(comptime Trait: type, comptime T: type) void {

    //--------------------------------------------------
    // Error Messaging Setup
    //--------------------------------------------------
    var success = true;

    var error_message_buffer = std.io.bufferedWriter(std.io.null_writer);
    var error_writer = error_message_buffer.writer();

    const error_message_header =
        \\traitor v{}.{} -- zig trait framework
        \\
        \\An explanation of error codes can be found at the top of this file ({s}).
        \\
        \\
    ;

    error_writer.print(error_message_header, .{
        major_version,
        minor_version,
        @src().file,
    }) catch unreachable;

    defer {
        if (!success) {
            const message = error_message_buffer.buf[0..error_message_buffer.end];

            @compileError(message);
        }
    }

    //--------------------------------------------------
    // Input Parameter Validation
    //--------------------------------------------------
    const trait_info = @typeInfo(Trait);
    const t_info = @typeInfo(T);

    if (trait_info != .Struct) {
        printError("The trait must be a struct but '{s}' is not.", &error_writer, .TraitNotAStruct, .{@typeName(Trait)});
        success = false;

        // This is a fatal error. We cannot do anything past this point.
        return;
    }

    if (t_info != .Struct) {
        printError("The type implementing the trait must be a struct but '{s}' is not.", &error_writer, .TypeNotAStruct, .{@typeName(T)});
        success = false;

        // This is a fatal error. We cannot do anything past this point.
        return;
    }

    const trait_struct_info = trait_info.Struct;

    //--------------------------------------------------
    // Trait Meta Data Validation
    //--------------------------------------------------

    var trait_name: []const u8 = @typeName(Trait);
    const type_name = @typeName(T);
    {
        // In case there are no errors with the trait itself, reset `error_message_buffer.end` to `backup_point`
        // to erase those messages.
        const backup_point = error_message_buffer.end;
        error_writer.print("The trait '{s}' is not well-formed. Encountered the following error(s):\n", .{@typeName(Trait)}) catch unreachable;
        defer if (success) {
            error_message_buffer.end = backup_point;
        };

        // Check if the trait contains a `__traitor_trait_name` declaration
        if (@hasDecl(Trait, meta_trait_name)) {
            const value = @field(Trait, meta_trait_name);

            // Check if the declaration is compatible with `[]const u8`
            if (isCoercibleToString(@TypeOf(value))) {
                trait_name = value;
            } else {
                printError("The type of the trait's '{s}' declaration must be compatible with '[]const u8', found '{s}' instead.", &error_writer, .MetaDataHasIncorrectType, .{
                    meta_trait_name,
                    @typeName(@TypeOf(value)),
                });
                success = false;

                // We encountered errors with the trait itself. Do not check T.
                return;
            }
        }
    }

    //--------------------------------------------------
    // Check if T satisfies the trait boundary
    //--------------------------------------------------

    error_writer.print(
        \\The type '{s}' does not satisfy the trait bounds of trait '{s}' due to the following errors:
        \\
    , .{ type_name, trait_name }) catch unreachable;

    // Declarations
    inline for (trait_struct_info.decls) |trait_decl| {
        const trait_decl_name = trait_decl.name;

        // If the declaration name starts with '__traitor', it is meta information for this function and
        // we do not expect the object to implement this declaration.
        if (std.mem.startsWith(u8, trait_decl_name, meta_declaration_modifier)) {
            continue;
        }

        const trait_decl_type = @TypeOf(@field(Trait, trait_decl_name));

        if (@hasDecl(T, trait_decl_name)) {
            const t_decl_type = @TypeOf(@field(T, trait_decl_name));

            if (t_decl_type != trait_decl_type) {
                success = false;

                declTypeErrorMessage(&error_writer, trait_decl_name, trait_decl_type, t_decl_type);
            }
        } else {
            success = false;

            declMissingErrorMessage(&error_writer, trait_decl_name, trait_decl_type);
        }
    }

    // Fields
    inline for (trait_struct_info.fields) |trait_field| {
        const trait_field_name = trait_field.name;
        const trait_field_type = trait_field.type;

        if (@hasField(T, trait_field_name)) {
            const dummy: T = undefined;
            const t_field_type = @TypeOf(@field(dummy, trait_field_name));

            if (t_field_type != trait_field_type) {
                success = false;

                printError("Field '{s}' has the wrong type. Expected '{s}', found '{s}'.", &error_writer, .FieldIncompatibleType, .{
                    trait_field_name,
                    @typeName(trait_field_type),
                    @typeName(t_field_type),
                });
            }
        } else {
            success = false;

            printError("Missing field '{s}: {s}'.", &error_writer, .MissingField, .{
                trait_field_name,
                @typeName(trait_field_type),
            });
        }
    }
}

const std = @import("std");
const Type = std.builtin.Type;

const Writer = blk: {
    var error_message_buffer = std.io.bufferedWriter(std.io.null_writer);
    break :blk @TypeOf(error_message_buffer.writer());
};

fn declTypeErrorMessage(writer: *Writer, name: []const u8, comptime expected_type: type, comptime actual_type: type) void {
    const expected_type_info = @typeInfo(expected_type);

    switch (expected_type_info) {
        .Fn => {
            printError("Function '{s}' has the wrong signature. Expected '{s}', found '{s}'.", writer, .FunctionIncompatibleSignature, .{
                name,
                @typeName(expected_type),
                @typeName(actual_type),
            });
        },
        else => {
            printError("Declaration '{s}' has the wrong type. Expected '{s}', found '{s}'.", writer, .DeclarationIncompatibleType, .{
                name,
                @typeName(expected_type),
                @typeName(actual_type),
            });
        },
    }
}

fn declMissingErrorMessage(writer: *Writer, name: []const u8, comptime expected_type: type) void {
    const expected_type_info = @typeInfo(expected_type);

    switch (expected_type_info) {
        .Fn => {
            const function_signature_full = if (std.mem.startsWith(u8, @typeName(expected_type), "fn("))
                "fn " ++ name ++ @typeName(expected_type)[2..] ++ " {}"
            else
                name ++ ": " ++ @typeName(expected_type);

            printError("Missing function declaration 'pub {s}'.", writer, .MissingFunction, .{function_signature_full});
        },
        else => {
            printError("Missing declaration 'pub {s}: {s}'.", writer, .MissingDeclaration, .{
                name,
                @typeName(expected_type),
            });
        },
    }
}

fn printError(comptime fmt: []const u8, writer: *Writer, code: ErrorCode, args: anytype) void {
    writer.print(" - [E{:0>2}] " ++ fmt ++ "\n", .{@as(u8, @intFromEnum(code))} ++ args) catch unreachable;
}

fn isCoercibleToString(comptime T: type) bool {
    const info = @typeInfo(T);

    switch (info) {
        .Pointer => |ptr| {
            if (ptr.child == u8)
                return true;

            const child_info = @typeInfo(ptr.child);
            switch (child_info) {
                .Array => |array| {
                    if (array.child == u8)
                        return true;
                },
                else => {},
            }
        },
        else => {},
    }

    return false;
}<|MERGE_RESOLUTION|>--- conflicted
+++ resolved
@@ -73,11 +73,8 @@
 //     // ...
 // };
 // ```
-<<<<<<< HEAD
-=======
 // **Warning: the prefix `__traitor_internal` is reserved for internal meta data. Using it yourself may
 // result unforseen errors.**
->>>>>>> 70994ec3
 //
 // For an explanation of error codes, see below.
 
@@ -169,11 +166,7 @@
 /// const MyGraph = struct {};
 /// ```
 ///
-<<<<<<< HEAD
-/// ### `[E09] MetaDataHasIncorrectType`
-=======
 /// ### `[E09] TraitMetaDataHasIncorrectType`
->>>>>>> 70994ec3
 /// This is an error with the trait you supplied, not the type that is supposed to be checked. One of the
 /// meta data declarations of the trait has the wrong type. You or the library that you are using supplied
 /// added incompatible meta data.
